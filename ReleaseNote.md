--- conflicted
+++ resolved
@@ -10,18 +10,10 @@
 
 ### Features
 
-<<<<<<< HEAD
 - Distributed architecture based on Celery
 - MinIO based storage separation solution
 - You can now delete a table
 - ARM64 architecture is now supported
-- Added SPTAG indexing 
-=======
-- 增加基于Celery的水平扩展方案
-- 增加了基于MinIO的存储分离方案
-- 增加了删除Table的功能
-- 支持ARM64架构
->>>>>>> 16a8fca1
 
 ### Improvements
 
