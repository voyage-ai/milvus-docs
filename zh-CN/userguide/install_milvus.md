---
id: install_milvus
title: Install Milvus
sidebar_label: Install Milvus
---
# 安装 Milvus

点击 [版本发布](../release/v0.4.0.md) 了解最新版本的功能。

## 硬件要求

| 组件 | 建议配置                          |
| ---- | --------------------------------- |
| CPU  | Intel CPU Haswell 及以上          |
| GPU  | NVIDIA Pascal series 及以上       |
| 内存 | 8 GB + （取决于具体向量数据规模） |
| 存储 | SATA 3.0 SSD 及以上               |

## 安装前提

1. 请确保您的 Linux 系统符合以下版本：

<<<<<<< HEAD
   | Linux 操作系统平台 | 版本             |
   | :----------------- | :--------------- |
   | CentOS             | 7.5 and higher   |
   | Ubuntu LTS         | 18.04 and higher |
   
=======
   | Linux 操作系统平台 | 版本         |
   | :----------------- | :----------- |
   | CentOS             | 7.5 及以上   |
   | Ubuntu LTS         | 16.04 及以上 |

>>>>>>> 2499abd5
2. 请确保您已经安装以下软件包：

   - NVIDIA driver 418 及以上
   
     若要安装 NVIDIA driver 418，在电脑桌面，进入 **Software & Updates** -> **Additional Drivers**。选择 **Using NVIDIA driver metapackage from nvidia-driver-418**，然后点击 **Apply Changes**。
   
   - [Docker 19.03 及以上](https://docs.docker.com/engine/installation/linux/docker-ce/ubuntu/)
   
   - [nvidia-docker2](https://github.com/NVIDIA/nvidia-docker/wiki/Installation-(version-2.0))
   
   > 注意：您无需单独安装 CUDA 环境，它已经包含在 Milvus Docker 容器里。
   
## 使用 Docker

1. 确认后台已经运行 Docker daemon：

   ```
   docker version
   ```

   如果没有看到相关服务器，请启动 **Docker** daemon.

   > 提示：在 Linux 上，Docker 需要带 sudo。

2. 拉取 Milvus 0.5.0 版本的镜像：

   ```
   sudo docker pull milvusdb/milvus:latest
   ```

3. 下载 Milvus 源文件。

   ```shell
   # Create Milvus file
   $ mkdir /home/$USER/milvus
   $ cd /home/$USER/milvus
   $ mkdir conf
   $ cd conf
   $ wget https://raw.githubusercontent.com/milvus-io/docs/master/assets/server_config.yaml
   $ wget https://raw.githubusercontent.com/milvus-io/docs/master/assets/log_config.conf
   ```

4. 启动 Milvus server。

   ```shell
   # Start Milvus
   $ nvidia-docker run -td --runtime=nvidia -e "TZ=Asia/Shanghai" -p 19530:19530 -p 8080:8080 -v /home/$USER/milvus/db:/opt/milvus/db -v /home/$USER/milvus/conf:/opt/milvus/conf -v /home/$USER/milvus/logs:/opt/milvus/logs milvusdb/milvus:latest
   ```

5. 确认 Milvus 运行状态。

   ```shell
   # Confirm Milvus status
   $ docker ps
   ```
   
   如果 Milvus 服务没有正常启动，您可以执行以下命令查询错误日志。
   
   ```shell
   # Get Milvus container id
   $ docker ps -a
   # Check docker logs
   $ docker logs <milvus container id>
   ```

## 接下来您可以

- 如果您刚开始了解 Milvus：

  - [运行示例程序](example_code.md)
  - [了解更多 Milvus 操作](milvus_operation.md)
  - [体验 Milvus 在线训练营](https://github.com/milvus-io/bootcamp)

- 如果您已准备好在生产环境中部署 Milvus：

  - [向 Milvus 导入数据](import_data.md)
  - 创建 [监控与报警系统](monitor.md) 实时查看系统表现
  - [设置 Milvus 参数](../reference/milvus_config.md)<|MERGE_RESOLUTION|>--- conflicted
+++ resolved
@@ -20,19 +20,11 @@
 
 1. 请确保您的 Linux 系统符合以下版本：
 
-<<<<<<< HEAD
    | Linux 操作系统平台 | 版本             |
    | :----------------- | :--------------- |
    | CentOS             | 7.5 and higher   |
    | Ubuntu LTS         | 18.04 and higher |
    
-=======
-   | Linux 操作系统平台 | 版本         |
-   | :----------------- | :----------- |
-   | CentOS             | 7.5 及以上   |
-   | Ubuntu LTS         | 16.04 及以上 |
-
->>>>>>> 2499abd5
 2. 请确保您已经安装以下软件包：
 
    - NVIDIA driver 418 及以上
