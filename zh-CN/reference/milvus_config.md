--- conflicted
+++ resolved
@@ -88,12 +88,9 @@
 | `search_resources` | 定义 Milvus 里用于搜索的 resource 类型。如：`cpu`, `gpu0`等   | ResourceType        |     `gpu0` |          
 | `index_build_device` | 定义 Milvus 里用户创建索引的 resource 类型。目前仅支持 `gpu` 类型。 | ResourceType | `gpu0` |
 
-<<<<<<< HEAD
 请在该区域定义 Milvus 里用于搜索和创建索引的 resource。注意如果 resource 包含 `gpu`，请列出所有您想指定的 GPU，并指明它们的设备 id 号，设备 id 从0开始。比如：
-=======
 
-请在该区域定义 Milvus 里用于搜索和创建索引的 resource。注意如果 resource 包含 `gpu`，请列出所有您想指定的 GPU，并指名它们的设备 id 号，设备 id 从0开始。比如：
->>>>>>> 07e785ac
+
 
 ```
 - gpu0
@@ -101,4 +98,3 @@
 - gpu2
 ```
 
-
