--- conflicted
+++ resolved
@@ -1,9 +1,4 @@
-<<<<<<< HEAD
-=======
-
-
-
->>>>>>> cdbb65d4
+
 # Contributing to Milvus Documentation
 
 The Milvus docs are open-source just like the database itself and welcome contributions from everyone in the Milvus community.
@@ -12,13 +7,8 @@
 
 ## What contributions can I make?
 
-<<<<<<< HEAD
-Basically, anything you can think of to improve our documentation and make it more user-friendly! Below are some straightforward examples:
-=======
-
 Basically anything you can think of to improve our documentation and make it more user friendly! Below are some straightforward examples:
 
->>>>>>> cdbb65d4
 
 - Fix a typo or a grammatical error.
 
@@ -133,13 +123,8 @@
 | ------|------|------------ |
 | `id` | String | The unique ID (within en/zh-CN folder) is given to a page (defined in the front-matter of the corresponding Markdown file) or a section. |
 | `title` | String | This field defines the title for a section of the sidenav, e.g., "Get Started", for a subsection, e.g., "Install Milvus", or for a page, e.g., "Milvus Standalone". See the [JSON Example](#json-example) below for more clarity. |
-<<<<<<< HEAD
 | `label<n>` (e.g., label1, label2, label3) | String | This field defines the hierarchical structure of pages and sections.  |
 | `order` | Integar | The sorting order of pages and sections under the current label, starting from 0. |
-=======
-| `label<n>` (e.g., label1, label2, label3) | String | This field defines the hierarchical structure of pages and sections.  |
-| `order` | Integer | The sorting order of pages and sections under the current label, starting from 0. |
->>>>>>> cdbb65d4
 | `isMenu` | Boolean | This field defines whether it is a section/subsection of the sidenav. |
 | `outlink` | Array of strings | The URL of a page that is not rendered by any Markdown file in the **milvus-docs** repository. |
 
