--- conflicted
+++ resolved
@@ -221,12 +221,8 @@
 In addition to vector search, you can also perform other types of searches:
 
 ### Query
-<<<<<<< HEAD
+
 A query() is an operation that retrieves all entities matching a criteria, such as a [filter expression](https://milvus.io/docs/boolean.md) or matching some ids.
-=======
-
-A query() is an operation that retrieves all entities matching a cretria, such as a [filter expression](https://milvus.io/docs/boolean.md) or matching some ids.
->>>>>>> 842ef74d
 
 For example, retrieving all entities whose scalar field has a particular value:
 
