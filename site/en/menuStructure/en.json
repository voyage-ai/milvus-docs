--- conflicted
+++ resolved
@@ -1421,23 +1421,22 @@
             "children": []
           },
           {
-<<<<<<< HEAD
             "label": "DocsGPT",
             "id": "use_milvus_in_docsgpt.md",
-            "order": 8,
+            "order": 9,
             "children": []
           },
           {
             "label": "SambaNova",
             "id": "use_milvus_with_sambanova.md",
-            "order": 9,
-            "children": []
-=======
+            "order": 10,
+            "children": [],
+          },
+          {
             "label": "PrivateGPT",
             "id": "use_milvus_in_private_gpt.md",
             "order": 8,
             "children": []
->>>>>>> 4a0aa2b9
           }
         ]
       }, 
