---
id: integrate_with_jina.md
<<<<<<< HEAD
summary: This guide demonstrates how to use Jina embeddings and Milvus to conduct similarity search and retrieval tasks.  
title: Integrate Milvus with Jina
---

# Integrate Milvus with Jina

<a href="https://colab.research.google.com/github/milvus-io/bootcamp/blob/master/bootcamp/tutorials/integration/milvus_with_Jina.ipynb" target="_parent"><img src="https://colab.research.google.com/assets/colab-badge.svg" alt="Open In Colab"/></a>

This guide demonstrates how to use Jina embeddings and Milvus to conduct similarity search and retrieval tasks.  
=======
summary: This guide demonstrates how to use Jina AI embeddings and Milvus to conduct similarity search and retrieval tasks.  
title: Integrate Milvus with Jina AI
---

# Integrate Milvus with Jina AI

<a href="https://colab.research.google.com/github/milvus-io/bootcamp/blob/master/bootcamp/tutorials/integration/milvus_with_Jina.ipynb" target="_parent"><img src="https://colab.research.google.com/assets/colab-badge.svg" alt="Open In Colab"/></a>

This guide demonstrates how to use Jina AI embeddings and Milvus to conduct similarity search and retrieval tasks.  
>>>>>>> 2faa2b37

## Who is Jina AI

Jina AI, founded in 2020 in Berlin, is a pioneering AI company focused on revolutionizing the future of artificial intelligence through its search foundation. Specializing in multimodal AI, Jina AI aims to empower businesses and developers to harness the power of multimodal data for value creation and cost savings through its integrated suite of components, including embeddings, rerankers, prompt ops, and core infrastructure.

Jina AI's cutting-edge embeddings boast top-tier performance, featuring an 8192 token-length model ideal for comprehensive data representation. Offering multilingual support and seamless integration with leading platforms like OpenAI, these embeddings facilitate cross-lingual applications.

## Milvus and Jina AI embeddings

In order to store and search these embeddings efficiently for speed and scale, a vector database is required. Milvus is a popular open-source vector database. In this example we demostrate how to use Jina AI embedding models and Milvus vector database for text semantic search, an importance piece of the Retrieval-Augmented Generation workflow.

## Examples

<<<<<<< HEAD
Jina embeddings have been integrated into the PyMilvus model library. Now, we will demonstrate code examples to show how to use Jina embeddings in action. 
=======
Jina AI embeddings have been integrated into the `pymilvus[model]` library.
>>>>>>> 2faa2b37

Before we start, we need to install `pymilvus` and the model library.

```
pip install pymilvus
pip install "pymilvus[model]"
``` 

### General-purpose embeddings

<<<<<<< HEAD
Jina AI's core embedding model, excels in understanding detailed text, making it ideal for semantic search, content classification thus supports advanced sentiment analysis, text summarization, and personalized recommendation systems.
=======
Jina AI provides general purpose embedding models for understanding detailed text, making it ideal for semantic search, content classification, and intricate language analysis. You can specify the model name with the API key to instantiate the client for Jina AI embedding service.

>>>>>>> 2faa2b37

```python
from pymilvus.model.dense import JinaEmbeddingFunction

jina_api_key = "<YOUR_Jina_API_KEY>"
ef = JinaEmbeddingFunction("jina-embeddings-v2-base-en", jina_api_key)

query = "what is information retrieval?"
doc = \
"Information retrieval is the process of finding relevant information from a large collection of data or documents."

qvecs = ef.encode_queries([query])
dvecs = ef.encode_documents([doc])
```

### Bilingual embeddings

<<<<<<< HEAD
Jina AI's bilingual models enhance multilingual platforms, global support, and cross-lingual content discovery. Designed for German-English and Chinese-English translations, they foster understanding among diverse linguistic groups, simplifying interactions across languages.
=======
Jina AI's bilingual models facilitate communication across languages, enhancing multilingual platforms, global customer support, and cross-lingual content discovery. Designed to master German-English and Chinese-English translations, these models simplify interactions and foster understanding among diverse linguistic groups. Similar to above, you can specify the model name for the bilingual one. For exmaple, the below shows "jina-embeddings-v2-base-de", a German-English model.
>>>>>>> 2faa2b37

```python
from pymilvus.model.dense import JinaEmbeddingFunction

jina_api_key = "<YOUR_Jina_API_KEY>"
ef = JinaEmbeddingFunction("jina-embeddings-v2-base-de", jina_api_key)

query = "what is information retrieval?"
doc = \
"Information Retrieval ist der Prozess, relevante Informationen aus einer großen Sammlung von Daten oder Dokumenten zu finden."

qvecs = ef.encode_queries([query])
dvecs = ef.encode_documents([doc])
```

### Code embeddings

Jina AI's code embedding model provides searching ability through code and documentation. It supports English and 30 popular programming languages that can be used for enhancing code navigation, streamlined code review and automated documentation assistance.

```python
from pymilvus.model.dense import JinaEmbeddingFunction

jina_api_key = "<YOUR_Jina_API_KEY>"
ef = JinaEmbeddingFunction("jina-embeddings-v2-base-code", jina_api_key)

# Case1: Enhanced Code Navigation
# query: text description of the functionality
# document: relevant code snippet

query = "function to calculate average in Python."
doc = '''
def calculate_average(numbers):
    total = sum(numbers)
    count = len(numbers)
    return total / count
'''

# Case2: Streamlined Code Review
# query: text description of the programming concept
# document: relevante code snippet or PR

query = "pull quest related to Collection"
doc = "fix:[restful v2] parameters of create collection ..."

# Case3: Automatic Documentation Assistance
# query: code snippet you need explanation
# document: relevante document or DocsString

query = "What is Collection in Milvus"
doc = '''
In Milvus, you store your vector embeddings in collections. All vector embeddings within a collection share the same dimensionality and distance metric for measuring similarity.
Milvus collections support dynamic fields (i.e., fields not pre-defined in the schema) and automatic incrementation of primary keys.
'''

qvecs = ef.encode_queries([query])
dvecs = ef.encode_documents([doc])
```

<<<<<<< HEAD
### Jina Reranker
=======
### Jina AI Reranker
>>>>>>> 2faa2b37

Jina AI also provides rerankers to further enhance retrieval quality after searching using embeddings.

```python
from pymilvus.model.reranker import JinaRerankFunction

jina_api_key = "<YOUR_Jina_API_KEY>"

rf = JinaRerankFunction("jina-reranker-v1-base-en", jina_api_key)

query = "What event in 1956 marked the official birth of artificial intelligence as a discipline?"

documents = [
    "In 1950, Alan Turing published his seminal paper, 'Computing Machinery and Intelligence,' proposing the Turing Test as a criterion of intelligence, a foundational concept in the philosophy and development of artificial intelligence.",
    "The Dartmouth Conference in 1956 is considered the birthplace of artificial intelligence as a field; here, John McCarthy and others coined the term 'artificial intelligence' and laid out its basic goals.",
    "In 1951, British mathematician and computer scientist Alan Turing also developed the first program designed to play chess, demonstrating an early example of AI in game strategy.",
    "The invention of the Logic Theorist by Allen Newell, Herbert A. Simon, and Cliff Shaw in 1955 marked the creation of the first true AI program, which was capable of solving logic problems, akin to proving mathematical theorems."
]

results = rf(query, documents)

for result in results:
    print(f"Index: {result.index}")
    print(f"Score: {result.score:.6f}")
    print(f"Text: {result.text}\n")
```

The expected output is similar to the following:

```
Index: 1
Score: 0.937096
Text: The Dartmouth Conference in 1956 is considered the birthplace of artificial intelligence as a field; here, John McCarthy and others coined the term 'artificial intelligence' and laid out its basic goals.

Index: 3
Score: 0.354210
Text: The invention of the Logic Theorist by Allen Newell, Herbert A. Simon, and Cliff Shaw in 1955 marked the creation of the first true AI program, which was capable of solving logic problems, akin to proving mathematical theorems.

Index: 0
Score: 0.349866
Text: In 1950, Alan Turing published his seminal paper, 'Computing Machinery and Intelligence,' proposing the Turing Test as a criterion of intelligence, a foundational concept in the philosophy and development of artificial intelligence.

Index: 2
Score: 0.272896
Text: In 1951, British mathematician and computer scientist Alan Turing also developed the first program designed to play chess, demonstrating an early example of AI in game strategy.
```<|MERGE_RESOLUTION|>--- conflicted
+++ resolved
@@ -1,26 +1,14 @@
 ---
 id: integrate_with_jina.md
-<<<<<<< HEAD
 summary: This guide demonstrates how to use Jina embeddings and Milvus to conduct similarity search and retrieval tasks.  
 title: Integrate Milvus with Jina
----
-
-# Integrate Milvus with Jina
-
-<a href="https://colab.research.google.com/github/milvus-io/bootcamp/blob/master/bootcamp/tutorials/integration/milvus_with_Jina.ipynb" target="_parent"><img src="https://colab.research.google.com/assets/colab-badge.svg" alt="Open In Colab"/></a>
-
-This guide demonstrates how to use Jina embeddings and Milvus to conduct similarity search and retrieval tasks.  
-=======
-summary: This guide demonstrates how to use Jina AI embeddings and Milvus to conduct similarity search and retrieval tasks.  
-title: Integrate Milvus with Jina AI
 ---
 
 # Integrate Milvus with Jina AI
 
 <a href="https://colab.research.google.com/github/milvus-io/bootcamp/blob/master/bootcamp/tutorials/integration/milvus_with_Jina.ipynb" target="_parent"><img src="https://colab.research.google.com/assets/colab-badge.svg" alt="Open In Colab"/></a>
 
-This guide demonstrates how to use Jina AI embeddings and Milvus to conduct similarity search and retrieval tasks.  
->>>>>>> 2faa2b37
+This guide demonstrates how to use Jina embeddings and Milvus to conduct similarity search and retrieval tasks.  
 
 ## Who is Jina AI
 
@@ -34,11 +22,7 @@
 
 ## Examples
 
-<<<<<<< HEAD
-Jina embeddings have been integrated into the PyMilvus model library. Now, we will demonstrate code examples to show how to use Jina embeddings in action. 
-=======
 Jina AI embeddings have been integrated into the `pymilvus[model]` library.
->>>>>>> 2faa2b37
 
 Before we start, we need to install `pymilvus` and the model library.
 
@@ -49,12 +33,7 @@
 
 ### General-purpose embeddings
 
-<<<<<<< HEAD
-Jina AI's core embedding model, excels in understanding detailed text, making it ideal for semantic search, content classification thus supports advanced sentiment analysis, text summarization, and personalized recommendation systems.
-=======
 Jina AI provides general purpose embedding models for understanding detailed text, making it ideal for semantic search, content classification, and intricate language analysis. You can specify the model name with the API key to instantiate the client for Jina AI embedding service.
-
->>>>>>> 2faa2b37
 
 ```python
 from pymilvus.model.dense import JinaEmbeddingFunction
@@ -72,11 +51,7 @@
 
 ### Bilingual embeddings
 
-<<<<<<< HEAD
-Jina AI's bilingual models enhance multilingual platforms, global support, and cross-lingual content discovery. Designed for German-English and Chinese-English translations, they foster understanding among diverse linguistic groups, simplifying interactions across languages.
-=======
 Jina AI's bilingual models facilitate communication across languages, enhancing multilingual platforms, global customer support, and cross-lingual content discovery. Designed to master German-English and Chinese-English translations, these models simplify interactions and foster understanding among diverse linguistic groups. Similar to above, you can specify the model name for the bilingual one. For exmaple, the below shows "jina-embeddings-v2-base-de", a German-English model.
->>>>>>> 2faa2b37
 
 ```python
 from pymilvus.model.dense import JinaEmbeddingFunction
@@ -135,11 +110,7 @@
 dvecs = ef.encode_documents([doc])
 ```
 
-<<<<<<< HEAD
-### Jina Reranker
-=======
 ### Jina AI Reranker
->>>>>>> 2faa2b37
 
 Jina AI also provides rerankers to further enhance retrieval quality after searching using embeddings.
 
