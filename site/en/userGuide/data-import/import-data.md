---
id: import-data.md
order: 1
title: Import Data
summary: This page demonstrates the procedure to import the prepared data.
---

# Import data

This page demonstrates the procedure to import the prepared data.

## Before you start

- You have already prepared your data and placed it into the Milvus bucket. 

    If not, you should use **RemoteBulkWriter** to prepare your data first, and ensure that the prepared data has already been transferred to the Milvus bucket on the MinIO instance started along with your Milvus instance. For details, refer to [Prepare Source Data](prepare-source-data.md).

- You have already created a collection with the schema you use to prepare your data. If not, refer to [Manage Collections](manage-collections.md). 

<div class="language-python">

The following code snippet creates a simple collection with the given schema. For more information on parameters, refer to [`create_schema()`](https://milvus.io/api-reference/pymilvus/v2.4.x/MilvusClient/Collections/create_schema.md) and [`create_collection()`](https://milvus.io/api-reference/pymilvus/v2.4.x/MilvusClient/Collections/create_collection.md) in the SDK reference.

</div>

<div class="language-java">

The following code snippet creates a simple collection with the given schema. For more information on parameters, refer to [`createCollection()`](https://milvus.io/api-reference/java/v2.4.x/v1/Collection/createCollection.md) in the SDK reference.

</div>

## Import data

To import the prepared data, you have to create an import job as follows:

<div class="multipleCode">
  <a href="#python">Python </a>
  <a href="#java">Java</a>
<<<<<<< HEAD
  <a href="#bash">cURL</a>
=======
  <a href="#shell">cURL</a>
>>>>>>> e79bcb57
</div>

```python
from pymilvus.bulk_writer import bulk_import

url = f"http://127.0.0.1:19530"

# Bulk-insert data from a set of JSON files already uploaded to the MinIO server
resp = bulk_import(
    url=url,
    collection_name="quick_setup",
    files=[['a1e18323-a658-4d1b-95a7-9907a4391bcf/1.parquet'],
           ['a1e18323-a658-4d1b-95a7-9907a4391bcf/2.parquet'],
           ['a1e18323-a658-4d1b-95a7-9907a4391bcf/3.parquet'],
           ['a1e18323-a658-4d1b-95a7-9907a4391bcf/4.parquet'],
           ['a1e18323-a658-4d1b-95a7-9907a4391bcf/5.parquet'],
           ['a1e18323-a658-4d1b-95a7-9907a4391bcf/6.parquet'],
           ['a1e18323-a658-4d1b-95a7-9907a4391bcf/7.parquet'],
           ['a1e18323-a658-4d1b-95a7-9907a4391bcf/8.parquet'],
           ['a1e18323-a658-4d1b-95a7-9907a4391bcf/9.parquet'],
           ['a1e18323-a658-4d1b-95a7-9907a4391bcf/10.parquet']],
)

job_id = resp.json()['data']['jobId']
print(job_id)
```

```java
private static String bulkImport(List<List<String>> batchFiles) throws InterruptedException {
    MilvusImportRequest milvusImportRequest = MilvusImportRequest.builder()
            .collectionName("quick_setup")
            .files(batchFiles)
            .build();
    String bulkImportResult = BulkImport.bulkImport("http://localhost:19530", milvusImportRequest);
    System.out.println(bulkImportResult);

    JsonObject bulkImportObject = new Gson().fromJson(bulkImportResult, JsonObject.class);
    String jobId = bulkImportObject.getAsJsonObject("data").get("jobId").getAsString();
    System.out.println("Create a bulkInert task, job id: " + jobId);
    return jobId;
}

public static void main(String[] args) throws Exception {
    List<List<String>> batchFiles = uploadData();
    String jobId = bulkImport(batchFiles);
}
```

<<<<<<< HEAD
```bash
=======
```shell
>>>>>>> e79bcb57
export MILVUS_URI="localhost:19530"

curl --request POST "http://${MILVUS_URI}/v2/vectordb/jobs/import/create" \
--header "Content-Type: application/json" \
--data-raw '{
    "files": [
        [
            "/8ca44f28-47f7-40ba-9604-98918afe26d1/1.parquet"
        ],
        [
            "/8ca44f28-47f7-40ba-9604-98918afe26d1/2.parquet"
        ]
    ],
    "collectionName": "quick_setup"
}'
```

The request body contains two fields:

- `collectionName`

    The name of the target collection.

- `files`

    A list of lists of file paths relative to the root path of the Milvus bucket on the MioIO instance started along with your Milvus instance. Possible sub-lists are as follows:

    - **JSON files**

        If the prepared file is in JSON format, **each sub-list should contain the path to a single prepared JSON file**.

        ```
        [
            "/d1782fa1-6b65-4ff3-b05a-43a436342445/1.json"
        ],
        ```

    - **Parquet files**

        If the prepared file is in Parquet format, **each sub-list should contain the path to a single prepared parquet file**.

        ```
        [
            "/a6fb2d1c-7b1b-427c-a8a3-178944e3b66d/1.parquet"
        ]

The possible return is as follows:

```json
{
    "code": 200,
    "data": {
        "jobId": "448707763884413158"
    }
}
```

## Check import progress

Once you get an import job ID, you can check the import progress as follows:

<div class="multipleCode">
  <a href="#python">Python </a>
  <a href="#java">Java</a>
<<<<<<< HEAD
  <a href="#bash">cURL</a>
=======
  <a href="#shell">cURL</a>
>>>>>>> e79bcb57
</div>

```python
import json
from pymilvus.bulk_writer import get_import_progress

url = f"http://127.0.0.1:19530"

# Get bulk-insert job progress
resp = get_import_progress(
    url=url,
    job_id="453265736269038336",
)

print(json.dumps(resp.json(), indent=4))
```

```java
private static void getImportProgress(String jobId) {
    while (true) {
        System.out.println("Wait 5 second to check bulkInsert job state...");
        try {
            TimeUnit.SECONDS.sleep(5);
        } catch (InterruptedException e) {
            break;
        }

        MilvusDescribeImportRequest request = MilvusDescribeImportRequest.builder()
                .jobId(jobId)
                .build();
        String getImportProgressResult = BulkImport.getImportProgress("http://localhost:19530", request);

        JsonObject getImportProgressObject = new Gson().fromJson(getImportProgressResult, JsonObject.class);
        String state = getImportProgressObject.getAsJsonObject("data").get("state").getAsString();
        String progress = getImportProgressObject.getAsJsonObject("data").get("progress").getAsString();
        if ("Failed".equals(state)) {
            String reason = getImportProgressObject.getAsJsonObject("data").get("reason").getAsString();
            System.out.printf("The job %s failed, reason: %s%n", jobId, reason);
            break;
        } else if ("Completed".equals(state)) {
            System.out.printf("The job %s completed%n", jobId);
            break;
        } else {
            System.out.printf("The job %s is running, state:%s progress:%s%n", jobId, state, progress);
        }
    }
}

public static void main(String[] args) throws Exception {
    List<List<String>> batchFiles = uploadData();
    String jobId = bulkImport(batchFiles);
    getImportProgress(jobId);
}
```

<<<<<<< HEAD
```bash
=======
```shell
>>>>>>> e79bcb57
export MILVUS_URI="localhost:19530"

curl --request POST "http://${MILVUS_URI}/v2/vectordb/jobs/import/describe" \
--header "Content-Type: application/json" \
--data-raw '{
    "jobId": "449839014328146739"
}'
```

The possible response is as follows:

```
{
    "code": 200,
    "data": {
        "collectionName": "quick_setup",
        "completeTime": "2024-05-18T02:57:13Z",
        "details": [
            {
                "completeTime": "2024-05-18T02:57:11Z",
                "fileName": "id:449839014328146740 paths:\"/8ca44f28-47f7-40ba-9604-98918afe26d1/1.parquet\" ",
                "fileSize": 31567874,
                "importedRows": 100000,
                "progress": 100,
                "state": "Completed",
                "totalRows": 100000
            },
            {
                "completeTime": "2024-05-18T02:57:11Z",
                "fileName": "id:449839014328146741 paths:\"/8ca44f28-47f7-40ba-9604-98918afe26d1/2.parquet\" ",
                "fileSize": 31517224,
                "importedRows": 100000,
                "progress": 100,
                "state": "Completed",
                "totalRows": 200000            
            }
        ],
        "fileSize": 63085098,
        "importedRows": 200000,
        "jobId": "449839014328146739",
        "progress": 100,
        "state": "Completed",
        "totalRows": 200000
    }
}
```

## List Import Jobs

You can list all import jobs relative to a specific collection as follows:

<div class="multipleCode">
  <a href="#python">Python </a>
  <a href="#java">Java</a>
<<<<<<< HEAD
  <a href="#bash">cURL</a>
=======
  <a href="#shell">cURL</a>
>>>>>>> e79bcb57
</div>

```python
import json
from pymilvus.bulk_writer import list_import_jobs

url = f"http://127.0.0.1:19530"

# List bulk-insert jobs
resp = list_import_jobs(
    url=url,
    collection_name="quick_setup",
)

print(json.dumps(resp.json(), indent=4))
```

```java
private static void listImportJobs() {
    MilvusListImportJobsRequest listImportJobsRequest = MilvusListImportJobsRequest.builder().collectionName("quick_setup").build();
    String listImportJobsResult = BulkImport.listImportJobs("http://localhost:19530", listImportJobsRequest);
    System.out.println(listImportJobsResult);
}

public static void main(String[] args) throws Exception {
    listImportJobs();
}
```

<<<<<<< HEAD
```bash
=======
```shell
>>>>>>> e79bcb57
export MILVUS_URI="localhost:19530"

curl --request POST "http://${MILVUS_URI}/v2/vectordb/jobs/import/list" \
--header "Content-Type: application/json" \
--data-raw '{
    "collectionName": "quick_setup"
}'
```

The possible values are as follows:

```json
{
    "code": 200,
    "data": {
        "records": [
            {
                "collectionName": "quick_setup",
                "jobId": "448761313698322011",
                "progress": 50,
                "state": "Importing"
            }
        ]
    }
}
```

## Limitations

- Each import file size should not exceed **16 GB**.

- The maximum number of import requests is limited to **1024**.

- The maximum number of file per import request should not exceed **1024**.

- Only one partition name can be specified in an import request. If no partition name is specified, the data will be inserted into the default partition. Additionally, you cannot set a partition name in the import request if you have set the Partition Key in the target collection.

## Constraints

Before importing data, ensure that you have acknowledged the constaints in terms of the following Milvus behaviors:

- Constraints regarding the Load behavior:

    - If a collection has already been loaded before an import, you can use the `refresh_load` function to load the newly imported data after the import is complete.

- Constraints regarding the query & search behaviors:

    - Before the import job status is **Completed**, the newly import data is guaranteed to be invisible to queries and searches.

    - Once the job status is **Completed**,

        - If the collection is not loaded, you can use the `load` function to load the newly imported data.

        - If the collection is already loaded, you can call `load(is_refresh=True)` to load the imported data.

- Constraints regarding the delete behavior:

    - Before the import job status is **Completed**, deletion is not guaranteed and may or may not succeed.

    - Deletion after the job status is **Completed** is guaranted to succeed.

## Recommendations

We highly recommend utilizing the multi-file import feature, which allows you to upload several files in a single request. This method not only simplifies the import process but also significantly boosts import performance. Meanwhile, by consolidating your uploads, you can reduce the time spent on data management and make your workflow more efficient.<|MERGE_RESOLUTION|>--- conflicted
+++ resolved
@@ -36,11 +36,7 @@
 <div class="multipleCode">
   <a href="#python">Python </a>
   <a href="#java">Java</a>
-<<<<<<< HEAD
-  <a href="#bash">cURL</a>
-=======
   <a href="#shell">cURL</a>
->>>>>>> e79bcb57
 </div>
 
 ```python
@@ -89,11 +85,7 @@
 }
 ```
 
-<<<<<<< HEAD
-```bash
-=======
 ```shell
->>>>>>> e79bcb57
 export MILVUS_URI="localhost:19530"
 
 curl --request POST "http://${MILVUS_URI}/v2/vectordb/jobs/import/create" \
@@ -158,11 +150,7 @@
 <div class="multipleCode">
   <a href="#python">Python </a>
   <a href="#java">Java</a>
-<<<<<<< HEAD
-  <a href="#bash">cURL</a>
-=======
   <a href="#shell">cURL</a>
->>>>>>> e79bcb57
 </div>
 
 ```python
@@ -218,11 +206,7 @@
 }
 ```
 
-<<<<<<< HEAD
-```bash
-=======
 ```shell
->>>>>>> e79bcb57
 export MILVUS_URI="localhost:19530"
 
 curl --request POST "http://${MILVUS_URI}/v2/vectordb/jobs/import/describe" \
@@ -277,11 +261,7 @@
 <div class="multipleCode">
   <a href="#python">Python </a>
   <a href="#java">Java</a>
-<<<<<<< HEAD
-  <a href="#bash">cURL</a>
-=======
   <a href="#shell">cURL</a>
->>>>>>> e79bcb57
 </div>
 
 ```python
@@ -311,11 +291,7 @@
 }
 ```
 
-<<<<<<< HEAD
-```bash
-=======
 ```shell
->>>>>>> e79bcb57
 export MILVUS_URI="localhost:19530"
 
 curl --request POST "http://${MILVUS_URI}/v2/vectordb/jobs/import/list" \
