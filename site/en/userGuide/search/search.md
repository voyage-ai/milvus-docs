---
id: search.md
label: Vector Similarity Search
related_key: search
order: 0
group: search.md
summary: Conduct a vector similarity search with Milvus.
---

{{tab}}

# Conduct a Vector Similarity Search

This topic describes how to search entities with Milvus.

A vector similarity search in Milvus calculates the distance between query vector(s) and vectors in the collection with specified similarity metrics, and returns the most similar results. You can perform a [hybrid search](hybridsearch.md) by specifying a [boolean expression](boolean.md) that filters the scalar field or the primary key field.

The following example shows how to perform a vector similarity search on a 2000-row dataset of book ID (primary key), word count (scalar field), and book introduction (vector field), simulating the situation that you search for certain books based on their vectorized introductions. Milvus will return the most similar results according to the query vector and search parameters you have defined.


## Load collection

All search and query operations within Milvus are executed in memory. Load the collection to memory before conducting a vector similarity search.

<div class="multipleCode">
  <a href="#python">Python </a>
  <a href="#java">Java</a>
  <a href="#go">GO</a>
  <a href="#javascript">Node.js</a>
</div>

```python
from pymilvus import Collection
collection = Collection("book")      # Get an existing collection.
collection.load()
```

```javascript
await milvusClient.loadCollection({
  collection_name: "book",
});
```

```go
err := milvusClient.LoadCollection(
  context.Background(),   // ctx
  "book",                 // CollectionName
  false                   // async
)
if err != nil {
  log.Fatal("failed to load collection:", err.Error())
}
```

```java
milvusClient.loadCollection(
  LoadCollectionParam.newBuilder()
          .withCollectionName("book")
          .build()
);
```

```shell
load -c book
```

```curl
curl -X 'POST' \
  'http://localhost:9091/api/v1/collection/load' \
  -H 'accept: application/json' \
  -H 'Content-Type: application/json' \
  -d '{
    "collection_name": "book"
  }'
```

## Prepare search parameters

Prepare the parameters that suit your search scenario. The following example defines that the search will calculate the distance with Euclidean distance, and retrieve vectors from ten closest clusters built by the IVF_FLAT index.

<div class="multipleCode">
  <a href="#python">Python </a>
  <a href="#java">Java</a>
  <a href="#go">GO</a>
  <a href="#javascript">Node.js</a>
  <a href="#curl">Curl</a>
</div>

```python
search_params = {
    "metric_type": "L2", 
    "offset": 5, 
    "ignore_growing": False, 
    "params": {"nprobe": 10}
}
```

```javascript
const searchParams = {
    params: { nprobe: 1024 }
};
```

```go
sp, _ := entity.NewIndexIvfFlatSearchParam( // NewIndex*SearchParam func
    10,                                  // searchParam
)

opt := client.SearchQueryOptionFunc(func(option *client.SearchQueryOption) {
    option.Limit = 3
    option.Offset = 0
    option.ConsistencyLevel = entity.ClStrong
    option.IgnoreGrowing = false
})
```

```java
final Integer SEARCH_K = 2;                       // TopK
final String SEARCH_PARAM = "{\"nprobe\":10, \"offset\":5}";    // Params
```

<div style="display: none;">

```shell
search

Collection name (book): book

The vectors of search data(the length of data is number of query (nq), the dim of every vector in data must be equal to vector field’s of collection. You can also import a csv file without headers): [[0.1, 0.2]]

The vector field used to search of collection (book_intro): book_intro

Metric type: L2

Search parameter nprobe's value: 10

The max number of returned record, also known as topk: 10

The boolean expression used to filter attribute []: 

The names of partitions to search (split by "," if multiple) ['_default'] []: 

timeout []:

Guarantee Timestamp(It instructs Milvus to see all operations performed before a provided timestamp. If no such timestamp is provided, then Milvus will search all operations performed to date) [0]: 

Travel Timestamp(Specify a timestamp in a search to get results based on a data view) [0]:
```

</div>

```curl
# Search entities based on a given vector.
curl --request POST \
     --url '${MILVUS_HOST}:${MILVUS_PORT}/v1/vector/search' \
     --header 'Authorization: Bearer <TOKEN>' \
     --header 'accept: application/json' \
     --header 'content-type: application/json'
     -d '{
        "collectionName": "collection1",
        "vector": [0.0128121, 0.029119, .... , 0.09121]
      }'

# Search entities and return specific fields.
curl --request POST \
     --url '${MILVUS_HOST}:${MILVUS_PORT}/v1/vector/search' \
     --header 'Authorization: Bearer <TOKEN>' \
     --header 'accept: application/json' \
     --header 'content-type: application/json'
     -d '{
       "collectionName": "collection1",
       "outputFields": ["id", "name", "feature", "distance"],
       "vector": [0.0128121, 0.029119, .... , 0.09121],
       "filter": "id in (1, 2, 3)",
       "limit": 100,
       "offset": 0
     }'
```

<div class="language-curl">

Output:

```json
{
    "code": 200,
    "data": {}
}
```

</div>

<table class="language-python">
    <thead>
    <tr>
        <th>Parameter</th>
        <th>Description</th>
    </tr>
    </thead>
    <tbody>
    <tr>
        <td><code>metric_type</code></td>
        <td>Method used to measure the distance between vectors during search. It should be the same as the one specified for the index-building process. See <a href="metric.md">Simlarity Metrics</a> for more information.</td>
    </tr>
    <tr>
        <td><code>offset</code></td>
        <td>Number of entities to skip during the search. The sum of this value and <code>limit</code> of the <code>search</code> method should be less than <code>16384</code>. For example, if you want the 9th and 10th nearest neighbors to the query vector, set <code>limit</code> to <code>2</code> and <code>offset</code> to <code>8</code>.</td>
    </tr>
    <tr>
        <td><code>ignore_growing</code></td>
        <td>Whether to ignore growing segments during similarity searches. The value defaults to <code>False</code>, indicating that searches involve growing segments.</td>
    </tr>    
    <tr>
        <td><code>params</code></td>
        <td>Search parameter(s) specific to the specified index type. See <a href="index.md">Vector Index</a> for more information. Possible options are as follows: <ul>
        <li><code>nprobe</code> Indicates the number of cluster units to search. This parameter is available only when <code>index_type</code> is set to <code>IVF_FLAT</code>, <code>IVF_SQ8</code>, or <code>IVF_PQ</code>. The value should be less than <code>nlist</code> specified for the index-building process.</li>
        <li><code>ef</code> Indicates the search scope. This parameter is available only when <code>index_type</code> is set to <code>HNSW</code>. The value should be within the range from <code>top_k</code> to <code>32768</code>.</li>
        <li><code>radius</code> Indicates the angle where the vector with the least similarity resides.</li>
        <li><code>range_filter</code> Indicates the filter used to filter vector field values whose similarity to the query vector falls into a specific range.</li>
        </ul></td>
    </tr>
    </tbody>
</table>

<table class="language-javascript">
    <thead>
    <tr>
        <th>Parameter</th>
        <th>Description</th>
    </tr>
    </thead>
    <tbody>
    <tr>
        <td><code>params</code></td>
        <td>Search parameter(s) specific to the index. See <a href="index.md">Vector Index</a> for more information. Possible options are as follows:<ul>
            <li><code>nprobe</code> Indicates the number of cluster units to search. This parameter is available only when <code>index_type</code> is set to <code>IVF_FLAT</code>, <code>IVF_SQ8</code>, or <code>IVF_PQ</code>. The value should be less than <code>nlist</code> specified for the index-building process.</li>
            <li><code>ef</code> Indicates the search scope. This parameter is available only when <code>index_type</code> is set to <code>HNSW</code>. The value should be within the range from <code>top_k</code> to <code>32768</code>.</li>
        </ul></td>
    </tr>
    </tbody>
</table>

<table class="language-go">
    <thead>
    <tr>
        <th>Parameter</th>
        <th>Description</th>
    <th>Options</th>
    </tr>
    </thead>
    <tbody>
    <tr>
        <td><code>NewIndex*SearchParam func</code></td>
        <td>Function to create <code>entity.SearchParam</code> according to different index types.</td>
        <td>For floating point vectors:
            <ul>
                <li><code>NewIndexFlatSearchParam()</code> (FLAT)</li>
                <li><code>NewIndexIvfFlatSearchParam(nprobe int)</code> (IVF_FLAT)</li>
                <li><code>NewIndexIvfSQ8SearchParam(nprobe int)</code> (IVF_SQ8)</li>
                <li><code>NewIndexIvfPQSearchParam(nprobe int)</code> (RNSG)</li>
                <li><code>NewIndexHNSWSearchParam(ef int)</code> (HNSW)</li>
            </ul>
            For binary vectors:
            <ul>
                <li><code>NewIndexBinFlatSearchParam(nprobe int)</code> (BIN_FLAT)</li>
                <li><code>NewIndexBinIvfFlatSearchParam(nprobe int)</code> (BIN_IVF_FLAT)</li>
            </ul>
        </td>
    </tr>
    <tr>
        <td><code>sp</code></td>
        <td>Search parameter(s) specific to the index returned by the preceding functions.</td>
        <td>See <a href="index.md">Vector Index</a> for more information. </td>
    </tr>
    <tr>
        <td><code>opt<code></td>
        <td>Options for ANN searches.</td>
        <td><ul>
            <li><code>Limit</code> Indicates the number of entities to return.</li>
            <li><code>Offset</code> Indicates the number of entities to skip during the search. The sum of this parameter and <code>Limit</code> should be less than <code>16384</code>. For example, if you want the 9th and 10th nearest neighbors to the query vector, set <code>limit</code> to <code>2</code> and <code>offset</code> to <code>8</code>.</li>
            <li><code>ConsistencyLevel</code> Indicates the consistency level applied during the search.</li>
            <li><code>Ignore Growing</code> Indicates whether to ignore growing segments during similarity searches. The value defaults to <code>False</code>, indicating that searches involve growing segments. </li>
        </ul></td>
    </tr>
    </tbody>
</table>

<table class="language-java">
    <thead>
    <tr>
        <th>Parameter</th>
        <th>Description</th>
        <th>Options</th>
    </tr>
    </thead>
    <tbody>
  <tr>
        <td><code>SEARCH_K</code></td>
        <td>Number of the most similar results to return.</td>
    <td>N/A</td>
    </tr>
  <tr>
        <td><code>SEARCH_PARAM</code></td>
        <td>Search parameter(s) specific to the index.</td>
        <td>See <a href="index.md">Vector Index</a> for more information. Possible options are as follows:<ul>
        <li><code>nprobe</code> Indicates the number of cluster units to search. This parameter is available only when <code>index_type</code> is set to <code>IVF_FLAT</code>, <code>IVF_SQ8</code>, or <code>IVF_PQ</code>. The value should be less than <code>nlist</code> specified for the index-building process.</li>
        <li><code>ef</code> Indicates the search scope. This parameter is available only when <code>index_type</code> is set to <code>HNSW</code>. The value should be within the range from <code>top_k</code> to <code>32768</code>.</li>
        <li><code>metric_type</code> Indicates the metric type used in the search. It should be the same as the one specified when you index the collection.</li>
<<<<<<< HEAD
        <li><code>offset</code> Indicates the number of entities to skip during the search. The sum of this parameter and <code>topK</code> of the <code>withTopK()</code> method should be less than <code>16384</code>.</li>
=======
        <li><code>limit</code> Indicates the number of entities to return starting from the last skippped entity.</li>
        <li><code>offset</code> Indicates the number of entities to skip during the search. The sum of this value and <code>topK</code> of the <code>withTopK()</code> method should be less than <code>16384</code>. For example, if you want the 9th and 10th nearest neighbors to the query vector, set <code>topK</code> to <code>2</code> and <code>offset</code> to <code>8</code>.</li>
>>>>>>> 919fd4c9
    </ul></td>
    </tr>
    </tbody>
</table>


<table class="language-shell" style="display:none">
    <thead>
        <tr>
            <th>Option</th>
            <th>Full name</th>
            <th>Description</th>
        </tr>
    </thead>
    <tbody>
        <tr>
            <td>--help</td>
            <td>n/a</td>
            <td>Displays help for using the command.</td>
        </tr>
    </tbody>
</table>

<table class="language-curl">
    <thead>
    <tr>
        <th>Parameter</th>
        <th>Description</th>
    </tr>
    </thead>
    <tbody>
    <tr>
        <td><code>collectionName</code></td>
        <td>(Required) The name of the collection to which this operation applies.</td>
    </tr>
    <tr>
        <td><code>filter</code></td>
        <td>The filter used to find matches for the search</td>
    </tr>
    <tr>
        <td><code>limit</code></td>
        <td>The maximum number of entities to return.<br>The sum of this parameter value and <code>offset</code> should be less than <code>1024</code>.<br>The value defaults to <code>100</code>.<br>The value ranges from <code>1</code> to <code>100</code></td>
    </tr>
    <tr>
        <td><code>offset</code></td>
        <td>The number of entities to skip in the search results.<br>The sum of this parameter value and <code>limit</code> should not be greater than <code>1024</code>.<br>The maximum value is <code>1024</code>. For example, if you want the 9th and 10th nearest neighbors to the query vector, set <code>limit</code> to <code>2</code> and <code>offset</code> to <code>8</code>.</td>
    </tr>
    <tr>
        <td><code>outputFields</code></td>
        <td>An array of fields to return along with the search results.</td>
    </tr>
    <tr>
        <td><code>vector</code></td>
        <td>The query vector in the form of a list of floating numbers.</td>
    </tr>
    </tbody>
</table>

## Conduct a vector search

Search vectors with Milvus. To search in a specific [partition](glossary.md#Partition), specify the list of partition names. 

Milvus supports setting consistency level specifically for a search. The example in this topic sets the consistency level as `Strong`. You can also set the consistency level as `Bounded`, `Session` or `Eventually`. See [Consistency](consistency.md) for more information about the four consistency levels in Milvus.

<div class="multipleCode">
  <a href="#python">Python </a>
  <a href="#java">Java</a>
  <a href="#go">GO</a>
  <a href="#javascript">Node.js</a>
  <a href="#curl">Curl</a>
</div>

```python
results = collection.search(
    data=[[0.1, 0.2]], 
    anns_field="book_intro", 
    # the sum of `offset` in `param` and `limit` 
    # should be less than 16384.
    param=search_params,
    limit=10,
    expr=None,
    # set the names of the fields you want to 
    # retrieve from the search result.
    output_fields=['title'],
    consistency_level="Strong"
)

# get the IDs of all returned hits
results[0].ids

# get the distances to the query vector from all returned hits
results[0].distances

# get the value of an output field specified in the search request.
hit = results[0][0]
hit.entity.get('title')
```

```javascript
const results = await milvusClient.search({
    collection_name: "book",
    vector: [0.1, 0.2],
    filter: null,
    // the sum of `limit` and `offset` should be less than 16384.
    limit: 10,
    offset: 2,
    metric_type: MetricType.L2,
    param: searchParams,
    consistency_level: ConsistencyLevelEnum.Strong,
});
```

```go
searchResult, err := milvusClient.Search(
    context.Background(),                    // ctx
    "book",                                  // CollectionName
    []string{},                              // partitionNames
    "",                                      // expr
    []string{"book_id"},                     // outputFields
    []entity.Vector{entity.FloatVector([]float32{0.1, 0.2})}, // vectors
    "book_intro",                            // vectorField
    entity.L2,                               // metricType
    10,                                      // topK
    sp,                                      // sp
    opt,
)
if err != nil {
    log.Fatal("fail to search collection:", err.Error())
}
```

```java
List<String> search_output_fields = Arrays.asList("book_id");
List<List<Float>> search_vectors = Arrays.asList(Arrays.asList(0.1f, 0.2f));

SearchParam searchParam = SearchParam.newBuilder()
        .withCollectionName("book")
        .withConsistencyLevel(ConsistencyLevelEnum.STRONG)
        .withMetricType(MetricType.L2)
        .withOutFields(search_output_fields)
        .withTopK(SEARCH_K)
        .withVectors(search_vectors)
        .withVectorFieldName("book_intro")
        .withParams(SEARCH_PARAM)
        .build();
R<SearchResults> respSearch = milvusClient.search(searchParam);
```

```shell
# Follow the previous step.
```

```curl
# Follow the previous step.
```

<table class="language-python">
    <thead>
    <tr>
        <th>Parameter</th>
        <th>Description</th>
    </tr>
    </thead>
    <tbody>
    <tr>
        <td><code>data</code></td>
        <td>Vectors to search with.</td>
    </tr>
    <tr>
        <td><code>anns_field</code></td>
        <td>Name of the field to search on.</td>
    </tr>
    <tr>
        <td><code>param</code></td>
        <td>Search parameter(s) specific to the index. See <a href="index.md">Vector Index</a> for more information.</td>
    </tr>
    <tr>
        <td><code>limit</code></td>
        <td>Number of the results to return.  The sum of this value and <code>offset</code> in <code>param</code> should be less than 16384.</td>
    </tr>
  <tr>
        <td><code>expr</code></td>
        <td>Boolean expression used to filter attribute. See <a href="boolean.md">Boolean Expression Rules</a> for more information.</td>
    </tr>
  <tr>
        <td><code>output_fields</code> (optional)</td>
        <td>Name of the field to return. Vector field is not supported in current release.</td>
    </tr>
    <tr>
        <td><code>consistency_level</code> (optional)</td>
        <td>Consistency level of the search.</td>
    </tr>
    </tbody>
</table>

<table class="language-javascript">
    <thead>
    <tr>
        <th>Parameter</th>
        <th>Description</th>
    </tr>
    </thead>
    <tbody>
    <tr>
        <td><code>collection_name</code></td>
        <td>Name of the collection to search in.</td>
    </tr>
    <tr>
    <td><code>search_params</code></td>
    <td>Parameters (as an object) used for search.</td>
  </tr>
    <tr>
    <td><code>vector</code> / <code>vectors</code></td>
    <td>Vectors to search with. Note that you should provide a list of floats if you choose to use <code>vector</code>. Otherwise, you should provide a list of float lists.</td>
  </tr>
  <tr>
        <td><code>vector_type</code></td>
        <td>Pre-check of binary or float vectors. <code>100</code> for binary vectors and <code>101</code> for float vectors.</td>
    </tr>
    <tr>
        <td><code>limit</code> (optional)</td>
        <td>Number of the results to return. The sum of this value and <code>offset</code> should be less than 16384.</td>
    </tr>
    <tr>
        <td><code>offset</code> (optional)</td>
        <td>Number of entities to skip. The sum of this value and <code>limit</code> should be less than 16384. For example, if you want the 9th and 10th nearest neighbors to the query vector, set <code>limit</code> to <code>2</code> and <code>offset</code> to <code>8</code>.</td>
    </tr>
    <tr>
        <td><code>filter</code> (optional)</td>
        <td>Boolean expression used to filter attribute. See <a href="boolean.md">Boolean Expression Rules</a> for more information.</td>
    </tr>
  <tr>
		<td><code>output_fields</code> (optional)</td>
		<td>Name of the field to return.</td>
	</tr>
	</tbody>
</table>

<table class="language-go">
    <thead>
    <tr>
        <th>Parameter</th>
        <th>Description</th>
    <th>Options</th>
    </tr>
    </thead>
    <tbody>
  <tr>
    <td><code>ctx</code></td>
    <td>Context to control API invocation process.</td>
    <td>N/A</td>
  </tr>
  <tr>
    <td><code>CollectionName</code></td>
    <td>Name of the collection to load.</td>
    <td>N/A</td>
  </tr>
  <tr>
    <td><code>partitionNames</code></td>
    <td>List of names of the partitions to load. All partitions will be searched if it is left empty.</td>
    <td>N/A</td>
  </tr>
  <tr>
        <td><code>expr</code></td>
        <td>Boolean expression used to filter attribute.</td>
    <td>See <a href="boolean.md">Boolean Expression Rules</a> for more information.</td>
    </tr>
  <tr>
		<td><code>output_fields</code></td>
		<td>Name of the field to return.</td>
    <td>N/A</td>
	</tr>
  <tr>
    <td><code>vectors</code></td>
    <td>Vectors to search with.</td>
    <td>N/A</td>
  </tr>
  <tr>
        <td><code>vectorField</code></td>
        <td>Name of the field to search on.</td>
    <td>N/A</td>
    </tr>
  <tr>
        <td><code>metricType</code></td>
        <td>Metric type used for search.</td>
    <td>This parameter must be set identical to the metric type used for index building.</td>
    </tr>
  <tr>
        <td><code>topK</code></td>
        <td>Number of the results to return. The sum of this value and that of <code>offset</code> in <code>WithOffset</code> of <code>opts</code> should be less than 16384.</td>
    <td>N/A</td>
    </tr>
  <tr>
        <td><code>sp</code></td>
        <td><code>entity.SearchParam<code> specific to the index.</td>
    <td>N/A</td>
    </tr>
    </tbody>
</table>

<table class="language-java">
    <thead>
    <tr>
        <th>Parameter</th>
        <th>Description</th>
    <th>Options</th>
    </tr>
    </thead>
    <tbody>
    <tr>
    <td><code>CollectionName</code></td>
    <td>Name of the collection to load.</td>
    <td>N/A</td>
  </tr>
  <tr>
        <td><code>MetricType</code></td>
        <td>Metric type used for search.</td>
    <td>This parameter must be set identical to the metric type used for index building.</td>
    </tr>
  <tr>
		<td><code>OutFields</code></td>
		<td>Name of the field to return.</td>
    <td>N/A</td>
	</tr>
  <tr>
    <td><code>Vectors</code></td>
    <td>Vectors to search with.</td>
    <td>N/A</td>
  </tr>
<tr>
        <td><code>VectorFieldName</code></td>
        <td>Name of the field to search on.</td>
    <td>N/A</td>
    </tr>
  <tr>
        <td><code>Expr</code></td>
        <td>Boolean expression used to filter attribute.</td>
    <td>See <a href="boolean.md">Boolean Expression Rules</a> for more information.</td>
    </tr>
  <tr>
        <td><code>ConsistencyLevel</code></td>
        <td>The consistency level used in the query.</td>
      <td><code>STRONG</code>, <code>BOUNDED</code>, and<code>EVENTUALLY</code>.</td>
    </tr>
    </tbody>
</table>

Check the primary key values of the most similar vectors and their distances.

<div class="multipleCode">
  <a href="#python">Python </a>
  <a href="#java">Java</a>
  <a href="#go">GO</a>
  <a href="#javascript">Node.js</a>
</div>

```python
results[0].ids
results[0].distances
```

```javascript
console.log(results.results)
```

```go
fmt.Printf("%#v\n", searchResult)
for _, sr := range searchResult {
    fmt.Println(sr.IDs)
    fmt.Println(sr.Scores)
}
```

```java
SearchResultsWrapper wrapperSearch = new SearchResultsWrapper(respSearch.getData().getResults());
System.out.println(wrapperSearch.getIDScore(0));
System.out.println(wrapperSearch.getFieldData("book_id", 0));
```

```shell
# Milvus CLI automatically returns the primary key values of the most similar vectors and their distances.
```

Release the collection loaded in Milvus to reduce memory consumption when the search is completed.

<div class="multipleCode">
  <a href="#python">Python </a>
  <a href="#java">Java</a>
  <a href="#go">GO</a>
  <a href="#javascript">Node.js</a>
</div>

```python
collection.release()
```

```javascript
await milvusClient.releaseCollection({  collection_name: "book",});
```

```go
err := milvusClient.ReleaseCollection(
    context.Background(),                            // ctx
    "book",                                          // CollectionName
)
if err != nil {
    log.Fatal("failed to release collection:", err.Error())
}
```

```java
milvusClient.releaseCollection(
        ReleaseCollectionParam.newBuilder()
                .withCollectionName("book")
                .build());
```

```shell
release -c book
```

``` curl
curl -X 'DELETE' \
  'http://localhost:9091/api/v1/collection/load' \
  -H 'accept: application/json' \
  -H 'Content-Type: application/json' \
  -d '{
    "collection_name": "book"
  }'
```

## Limits
|Feature|Maximum limit|
|---|---|
|Length of a collection name|255 characters|
|Number of partitions in a collection|4,096|
|Number of fields in a collection|256|
|Number of shards in a collection|256|
|Dimensions of a vector|32,768|
|Top K|16,384|
|Target input vectors|16,384|


## What's next

- Learn more basic operations of Milvus:
  - [Query vectors](query.md)
  - [Conduct a hybrid search](hybridsearch.md)

{{fragments/api_reference.md}}<|MERGE_RESOLUTION|>--- conflicted
+++ resolved
@@ -306,12 +306,8 @@
         <li><code>nprobe</code> Indicates the number of cluster units to search. This parameter is available only when <code>index_type</code> is set to <code>IVF_FLAT</code>, <code>IVF_SQ8</code>, or <code>IVF_PQ</code>. The value should be less than <code>nlist</code> specified for the index-building process.</li>
         <li><code>ef</code> Indicates the search scope. This parameter is available only when <code>index_type</code> is set to <code>HNSW</code>. The value should be within the range from <code>top_k</code> to <code>32768</code>.</li>
         <li><code>metric_type</code> Indicates the metric type used in the search. It should be the same as the one specified when you index the collection.</li>
-<<<<<<< HEAD
-        <li><code>offset</code> Indicates the number of entities to skip during the search. The sum of this parameter and <code>topK</code> of the <code>withTopK()</code> method should be less than <code>16384</code>.</li>
-=======
         <li><code>limit</code> Indicates the number of entities to return starting from the last skippped entity.</li>
         <li><code>offset</code> Indicates the number of entities to skip during the search. The sum of this value and <code>topK</code> of the <code>withTopK()</code> method should be less than <code>16384</code>. For example, if you want the 9th and 10th nearest neighbors to the query vector, set <code>topK</code> to <code>2</code> and <code>offset</code> to <code>8</code>.</li>
->>>>>>> 919fd4c9
     </ul></td>
     </tr>
     </tbody>
