--- conflicted
+++ resolved
@@ -64,13 +64,7 @@
 # See the following step.
 ```
 
-<<<<<<< HEAD
 ## Conduct a query
-=======
-</div>
-
-## Conduct a vector query
->>>>>>> a6e469d7
 
 The following example filters the vectors with certain `book_id` values, and returns the `book_id` field and `book_intro` of the results.
 
