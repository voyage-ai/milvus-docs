---
id: collection_schema.md
<<<<<<< HEAD
summary: 学习如何在 Milvus 中定义 collection schema。
=======
summary: Learn how to define a collection schema in Milvus.
>>>>>>> 6e71002d
---

# Collection Schema

Collection schema 是 collection 的逻辑定义。通常你需要在定义 collection schema 和 [创建 collection](create.md) 之前定义 [field schema](field_schema.md)。

<<<<<<< HEAD
## Collection schema 属性
=======

## Collection schema properties

<table class="properties">
	<thead>
	<tr>
		<th>Poperties</td>
		<th>Description</th>
		<th>Note</th>
	</tr>
	</thead>
	<tbody>
	<tr>
		<td>field</td>
		<td>Fields in the collection to create</td>
		<td>Mandatory</td>
	</tr>
    <tr>
		<td>description</td>
		<td>Description of the collection</td>
		<td>Data type: String.<br/>Optional</td>
	</tr>
    <tr>
		<td>auto_id</td>
		<td>Whether to enable Automatic ID allocation or not</td>
		<td>Data type: Boolean (<code>true</code> or <code>false</code>).<br/>Optional</td>
	</tr>
	</tbody>
</table>
>>>>>>> 6e71002d

<table class="properties">
	<thead>
	<tr>
		<th>属性</td>
		<th>描述</th>
		<th>备注</th>
	</tr>
	</thead>
	<tbody>
	<tr>
		<td>field</td>
		<td>要创建的 collection 中的 field</td>
		<td>强制</td>
	</tr>
    <tr>
		<td>description</td>
		<td>collection 描述</td>
		<td>数据类型：String。<br/>可选</td>
	</tr>
    <tr>
		<td>auto_id</td>
		<td>是否启用自动分配 ID</td>
		<td>数据类型：Boolean (<code>true</code> 或 <code>false</code>)。<br/>可选</td>
	</tr>
	</tbody>
</table>

## 创建 collection schema

<div class="alert note">
  先定义 field schema，再定义 collection schema。
</div>

```python
from pymilvus import FieldSchema, CollectionSchema
id_field = FieldSchema(name="id", dtype=DataType.INT64, is_primary=True, description="primary id")
age_field = FieldSchema(name="age", dtype=DataType.INT64, description="age")
embedding_field = FieldSchema(name="embedding", dtype=DataType.FLOAT_VECTOR, dim=128, description="vector")
schema = CollectionSchema(fields=[id_field, age_field, embedding_field], auto_id=False, description="desc of a collection")
```

使用指定的 schema 创建 collection：

```python
from pymilvus import Collection
collection_name1 = "tutorial_1"
collection1 = Collection(name=collection_name1, schema=schema, using='default', shards_num=2)
```
<div class="alert note">
  你可以使用 <code>shards_num</code> 参数定义分片编号，并在 <code>using</code> 中指定 alias 来定义在哪个 Milvus server 中创建 collection。
</div>

<br/>
<<<<<<< HEAD

你也可以使用 `Collection.construct_from_dataframe` 自动从 DataFrame 生成一个 collection schema 并创建一个 collection。
=======
You can also create a collection with `Collection.construct_from_dataframe`, which automatically generates a collction schema from DataFrame and creates a collection.
>>>>>>> 6e71002d

```python
import pandas as pd
df = pd.DataFrame({
        "id": [i for i in range(nb)],
        "age": [random.randint(20, 40) for i in range(nb)],
        "embedding": [[random.random() for _ in range(dim)] for _ in range(nb)]
    })
collection, ins_res = Collection.construct_from_dataframe(
                                'my_collection',
                                df,
                                primary_field='id',
                                auto_id=False
                                )
```
<|MERGE_RESOLUTION|>--- conflicted
+++ resolved
@@ -1,49 +1,14 @@
 ---
 id: collection_schema.md
-<<<<<<< HEAD
 summary: 学习如何在 Milvus 中定义 collection schema。
-=======
-summary: Learn how to define a collection schema in Milvus.
->>>>>>> 6e71002d
----
+
 
 # Collection Schema
 
 Collection schema 是 collection 的逻辑定义。通常你需要在定义 collection schema 和 [创建 collection](create.md) 之前定义 [field schema](field_schema.md)。
 
-<<<<<<< HEAD
+
 ## Collection schema 属性
-=======
-
-## Collection schema properties
-
-<table class="properties">
-	<thead>
-	<tr>
-		<th>Poperties</td>
-		<th>Description</th>
-		<th>Note</th>
-	</tr>
-	</thead>
-	<tbody>
-	<tr>
-		<td>field</td>
-		<td>Fields in the collection to create</td>
-		<td>Mandatory</td>
-	</tr>
-    <tr>
-		<td>description</td>
-		<td>Description of the collection</td>
-		<td>Data type: String.<br/>Optional</td>
-	</tr>
-    <tr>
-		<td>auto_id</td>
-		<td>Whether to enable Automatic ID allocation or not</td>
-		<td>Data type: Boolean (<code>true</code> or <code>false</code>).<br/>Optional</td>
-	</tr>
-	</tbody>
-</table>
->>>>>>> 6e71002d
 
 <table class="properties">
 	<thead>
@@ -98,12 +63,10 @@
 </div>
 
 <br/>
-<<<<<<< HEAD
+
 
 你也可以使用 `Collection.construct_from_dataframe` 自动从 DataFrame 生成一个 collection schema 并创建一个 collection。
-=======
-You can also create a collection with `Collection.construct_from_dataframe`, which automatically generates a collction schema from DataFrame and creates a collection.
->>>>>>> 6e71002d
+
 
 ```python
 import pandas as pd
