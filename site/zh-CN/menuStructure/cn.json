--- conflicted
+++ resolved
@@ -219,11 +219,7 @@
     },
     {
       "id": "insight_overview.md",
-<<<<<<< HEAD
-      "title": "Overview",
-=======
       "title": "简介",
->>>>>>> 8099105c
       "label1": "userguide",
       "label2": "tools",
       "label3": "milvus_insight",
@@ -231,11 +227,7 @@
     },
     {
       "id": "insight_install.md",
-<<<<<<< HEAD
-      "title": "Install Milvus Insight",
-=======
       "title": "安装 Milvus Insight",
->>>>>>> 8099105c
       "label1": "userguide",
       "label2": "tools",
       "label3": "milvus_insight",
